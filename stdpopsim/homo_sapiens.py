"""
Genome, genetic map and demographic model definitions for humans.
"""
import math

import msprime

import stdpopsim.models as models
import stdpopsim.genomes as genomes
import stdpopsim.genetic_maps as genetic_maps


###########################################################
#
# Genetic maps
#
###########################################################


class HapmapII_GRCh37(genetic_maps.GeneticMap):
    """
    Usage: `hapmap = homo_sapiens.HapmapII_GRCh37()` (note the
    parentheses).

    The Phase II HapMap Genetic map (lifted over to GRCh37) used in
    1000 Genomes. Please see the `README
    <ftp://ftp-trace.ncbi.nih.gov/1000genomes/ftp/technical/working/20110106_recombination_hotspots/README_hapmapII_GRCh37_map>`_
    for more details.
    """
    url = (
        "http://ftp-trace.ncbi.nih.gov/1000genomes/ftp/technical/working/"
        "20110106_recombination_hotspots/"
        "HapmapII_GRCh37_RecombinationHotspots.tar.gz")
    file_pattern = "genetic_map_GRCh37_{name}.txt"


genetic_maps.register_genetic_map(HapmapII_GRCh37())


###########################################################
#
# Genome definition
#
###########################################################

# List of chromosomes.

# FIXME: add mean mutation rate data to this table.
# Name  Length  mean_recombination_rate mean_mutation_rate

# length information can be found here
# <http://hgdownload.soe.ucsc.edu/goldenPath/hg19/database/chromInfo.txt.gz>

# mean_recombination_rate was computed across all windows of the GRCh37 genetic map
# <ftp://ftp-trace.ncbi.nih.gov/1000genomes/ftp/technical/working/20110106_recombination_hotspots>
_chromosome_data = """\
chr1 	 249250621 	 1.1485597641285933e-08
chr2 	 243199373 	 1.1054289277533446e-08
chr3 	 198022430 	 1.1279585624662551e-08
chr4 	 191154276 	 1.1231162636001008e-08
chr5 	 180915260 	 1.1280936570022824e-08
chr6 	 171115067 	 1.1222852661225285e-08
chr7 	 159138663 	 1.1764614397655721e-08
chr8 	 146364022 	 1.1478465778920576e-08
chr9 	 141213431 	 1.1780701596308656e-08
chr10 	 135534747 	 1.3365134257075317e-08
chr11 	 135006516 	 1.1719334320833283e-08
chr12 	 133851895 	 1.305017186986983e-08
chr13 	 115169878 	 1.0914860554958317e-08
chr14 	 107349540 	 1.119730771394731e-08
chr15 	 102531392 	 1.3835785893339787e-08
chr16 	 90354753 	 1.4834607113882717e-08
chr17 	 81195210 	 1.582489036239487e-08
chr18 	 78077248 	 1.5075956950023575e-08
chr19 	 59128983 	 1.8220141872466202e-08
chr20 	 63025520 	 1.7178269031631664e-08
chr21 	 48129895 	 1.3045214034879191e-08
chr22 	 51304566 	 1.4445022767788226e-08
chrX 	 155270560 	 1.164662223273842e-08
chrY 	 59373566 	 0.0
"""

_chromosomes = []
for line in _chromosome_data.splitlines():
    name, length, mean_rr = line.split()[:3]
    _chromosomes.append(genomes.Chromosome(
        name=name, length=int(length),
        default_mutation_rate=1e-8,  # WRONG!,
        default_recombination_rate=float(mean_rr)))


#: :class:`stdpopsim.Genome` definition for humans.
genome = genomes.Genome(
    species="homo_sapiens",
    chromosomes=_chromosomes,
    default_genetic_map=HapmapII_GRCh37.name)


###########################################################
#
# Demographic models
#
###########################################################


class GutenkunstThreePopOutOfAfrica(models.Model):
    """
    The three population Out-of-Africa model from Gutenkunst et al.

    .. todo:: document this model, including the original publications
        and clear information about what the different population indexes
        mean.

    """

    def __init__(self):
        super().__init__()
        # First we set out the maximum likelihood values of the various parameters
        # given in Table 1.
        N_A = 7300
        N_B = 2100
        N_AF = 12300
        N_EU0 = 1000
        N_AS0 = 510
        # Times are provided in years, so we convert into generations.
        generation_time = 25
        T_AF = 220e3 / generation_time
        T_B = 140e3 / generation_time
        T_EU_AS = 21.2e3 / generation_time
        # We need to work out the starting (diploid) population sizes based on
        # the growth rates provided for these two populations
        r_EU = 0.004
        r_AS = 0.0055
        N_EU = N_EU0 / math.exp(-r_EU * T_EU_AS)
        N_AS = N_AS0 / math.exp(-r_AS * T_EU_AS)
        # Migration rates during the various epochs.
        m_AF_B = 25e-5
        m_AF_EU = 3e-5
        m_AF_AS = 1.9e-5
        m_EU_AS = 9.6e-5
        # Population IDs correspond to their indexes in the population
        # configuration array. Therefore, we have 0=YRI, 1=CEU and 2=CHB
        # initially.
        self.population_configurations = [
            msprime.PopulationConfiguration(initial_size=N_AF),
            msprime.PopulationConfiguration(initial_size=N_EU, growth_rate=r_EU),
            msprime.PopulationConfiguration(initial_size=N_AS, growth_rate=r_AS)
        ]
        self.migration_matrix = [
            [      0, m_AF_EU, m_AF_AS],  # noqa
            [m_AF_EU,       0, m_EU_AS],  # noqa
            [m_AF_AS, m_EU_AS,       0],  # noqa
        ]
        self.demographic_events = [
            # CEU and CHB merge into B with rate changes at T_EU_AS
            msprime.MassMigration(
                time=T_EU_AS, source=2, destination=1, proportion=1.0),
            msprime.MigrationRateChange(time=T_EU_AS, rate=0),
            msprime.MigrationRateChange(
                time=T_EU_AS, rate=m_AF_B, matrix_index=(0, 1)),
            msprime.MigrationRateChange(
                time=T_EU_AS, rate=m_AF_B, matrix_index=(1, 0)),
            msprime.PopulationParametersChange(
                time=T_EU_AS, initial_size=N_B, growth_rate=0, population_id=1),
            # Population B merges into YRI at T_B
            msprime.MassMigration(
                time=T_B, source=1, destination=0, proportion=1.0),
            # Size changes to N_A at T_AF
            msprime.PopulationParametersChange(
                time=T_AF, initial_size=N_A, population_id=0)
        ]


class TennessenTwoPopOutOfAfrica(models.Model):
    """
    The model is derived from the Tennesen et al.
    `analysis <https://doi.org/10.1126/science.1219240>`_  of the jSFS from
    European Americans and African Americans.

    Model parameters are taken from Fig. S5 in
    `Fu et al. (2013) <https://doi.org/10.1038/nature11690>`_.

    .. todo:: document this model, including the original publications
        and clear information about what the different population indexes
        mean.

    """

    def __init__(self):
        super().__init__()

        generation_time = 25
        T_AF = 148e3 / generation_time
        T_OOA = 51e3 / generation_time
        T_EU0 = 23e3 / generation_time
        T_EG = 5115 / generation_time

        # Growth rates
        r_EU0 = 0.00307
        r_EU = 0.0195
        r_AF = 0.0166

        # population sizes
        N_A = 7310
        N_AF = 14474
        N_B = 1861
        N_EU0 = 1032
        N_EU1 = N_EU0 / math.exp(-r_EU0 * (T_EU0-T_EG))

        # migration rates
        m_AF_B = 15e-5
        m_AF_EU = 2.5e-5

        # present Ne
        N_EU = N_EU1 / math.exp(-r_EU * T_EG)
        N_AF = N_AF / math.exp(-r_AF * T_EG)

        self.population_configurations = [
            msprime.PopulationConfiguration(initial_size=N_AF, growth_rate=r_AF),
            msprime.PopulationConfiguration(initial_size=N_EU, growth_rate=r_EU)
        ]

        self.migration_matrix = [
            [0, 0],
            [0, 0],
        ]

        self.demographic_events = [
            msprime.MigrationRateChange(
                time=T_EG, rate=m_AF_EU, matrix_index=(0, 1)),
            msprime.MigrationRateChange(
                time=T_EG, rate=m_AF_EU, matrix_index=(1, 0)),
            msprime.PopulationParametersChange(
                time=T_EG, growth_rate=r_EU0, initial_size=N_EU1, population_id=1),
            msprime.PopulationParametersChange(
                time=T_EG, growth_rate=0, initial_size=N_AF, population_id=0),
            msprime.MigrationRateChange(
                time=T_EU0, rate=m_AF_B, matrix_index=(0, 1)),
            msprime.MigrationRateChange(
                time=T_EU0, rate=m_AF_B, matrix_index=(1, 0)),
            msprime.PopulationParametersChange(
                time=T_EU0, initial_size=N_B, growth_rate=0, population_id=1),
            msprime.MassMigration(
                time=T_OOA, source=1, destination=0, proportion=1.0),
            msprime.PopulationParametersChange(
<<<<<<< HEAD
                time=T_AF, initial_size=N_A, population_id=0)
        ]
=======
                time=T_AF, initial_size=N_A, growth_rate=0, population_id=0)
        ]


class BrowningAmerica(models.Model):
    """
    Demographic model for American admixture, taken from
    `Browning et al. <http://dx.doi.org/10.1371/journal.pgen.1007385>`_.
    This model extends the Gravel et al. (2011) model to simulate an admixed
    population with admixture occurring 12 generations ago. The admixed population
    had an initial size of 30,000 and grew at a rate of 5% per generation,
    with 1/6 of the population of African ancestry, 1/3 European, and 1/2 Asian.
    This code was ported over from
    `Supplementary File 1 <https://doi.org/10.1371/journal.pgen.1007385.s005>`_
    """
    def __init__(self):
        super().__init__()
        N0 = 7310  # initial population size
        Thum = 5920  # time (gens) of advent of modern humans
        Naf = 14474  # size of african population
        Tooa = 2040  # number of generations back to Out of Africa
        Nb = 1861  # size of out of Africa population
        mafb = 1.5e-4  # migration rate Africa and Out-of-Africa
        Teu = 920  # number generations back to Asia-Europe split
        Neu = 1032  # bottleneck population sizes
        Nas = 554
        mafeu = 2.5e-5  # mig. rates
        mafas = 7.8e-6
        meuas = 3.11e-5
        reu = 0.0038  # growth rate per generation in Europe
        ras = 0.0048  # growth rate per generation in Asia
        Tadmix = 12  # time of admixture
        Nadmix = 30000  # initial size of admixed population
        radmix = .05  # growth rate of admixed population
        # pop0 is Africa, pop1 is Europe, pop2 is Asia,  pop3 is admixed
        self.population_configurations = [
            msprime.PopulationConfiguration(
                initial_size=Naf, growth_rate=0.0),
            msprime.PopulationConfiguration(
                initial_size=Neu*math.exp(reu*Teu), growth_rate=reu),
            msprime.PopulationConfiguration(
                initial_size=Nas*math.exp(ras*Teu), growth_rate=ras),
            msprime.PopulationConfiguration(
                initial_size=Nadmix*math.exp(radmix*Tadmix), growth_rate=radmix)
        ]

        self.migration_matrix = [
            [0, mafeu, mafas, 0],
            [mafeu, 0, meuas, 0],
            [mafas, meuas, 0, 0],
            [0, 0, 0, 0]
        ]
        # Admixture event, 1/6 Africa, 2/6 Europe, 3/6 Asia
        admixture_event = [
            msprime.MassMigration(
                time=Tadmix, source=3, destination=0, proportion=1.0/6.0),
            msprime.MassMigration(
                time=Tadmix+0.0001, source=3, destination=1, proportion=2.0/5.0),
            msprime.MassMigration(
                time=Tadmix+0.0002, source=3, destination=2, proportion=1.0)
        ]
        # Asia and Europe split
        eu_event = [
            msprime.MigrationRateChange(
                time=Teu, rate=0.0),
            msprime.MassMigration(
                time=Teu+0.0001, source=2, destination=1, proportion=1.0),
            msprime.PopulationParametersChange(
                time=Teu+0.0002, initial_size=Nb, growth_rate=0.0, population_id=1),
            msprime.MigrationRateChange(
                time=Teu+0.0003, rate=mafb, matrix_index=(0, 1)),
            msprime.MigrationRateChange(
                time=Teu+0.0003, rate=mafb, matrix_index=(1, 0))
        ]
        # Out of Africa event
        ooa_event = [
            msprime.MigrationRateChange(
                time=Tooa, rate=0.0),
            msprime.MassMigration(
                time=Tooa+0.0001, source=1, destination=0, proportion=1.0)
        ]
        # initial population size
        init_event = [
            msprime.PopulationParametersChange(
                time=Thum,
                initial_size=N0,
                population_id=0)
        ]
        self.demographic_events = admixture_event + eu_event + ooa_event + init_event
>>>>>>> 3c384c84
<|MERGE_RESOLUTION|>--- conflicted
+++ resolved
@@ -243,11 +243,7 @@
             msprime.MassMigration(
                 time=T_OOA, source=1, destination=0, proportion=1.0),
             msprime.PopulationParametersChange(
-<<<<<<< HEAD
                 time=T_AF, initial_size=N_A, population_id=0)
-        ]
-=======
-                time=T_AF, initial_size=N_A, growth_rate=0, population_id=0)
         ]
 
 
@@ -335,5 +331,4 @@
                 initial_size=N0,
                 population_id=0)
         ]
-        self.demographic_events = admixture_event + eu_event + ooa_event + init_event
->>>>>>> 3c384c84
+        self.demographic_events = admixture_event + eu_event + ooa_event + init_event