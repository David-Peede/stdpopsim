environment:
  matrix:
    # We only test on one Python version as builds are slow.
    - PYTHON_VERSION: "3.7"

init:
  - cmd: SET PYTHON=C:\\Miniconda37-x64
  - cmd: ECHO Using %PYTHON%

install:
  - cmd: SET PATH=%PYTHON%;%PYTHON%\Scripts;%PATH%
  - cmd: conda config --add channels conda-forge
  - cmd: conda create --yes -n testenv python=%PYTHON_VERSION%
  - cmd: activate testenv
  - cmd: conda install --yes --file=requirements\conda-minimal.txt
  - cmd: conda info -a
  - cmd: python --version
<<<<<<< HEAD
  # daiquiri isn't available on conda-forge. This will be a problem when 
  # building our own packages, so we either need to package daiquiri or 
  # remove the dependency.
  - cmd: python -m pip install daiquiri
  # Likewise, pyslim is not on conda-forge.
  - cmd: python -m pip install pyslim
=======
>>>>>>> e2e76fb1

build_script:
  - cmd: python -m nose -vs

after_test:
  - cmd: python setup.py bdist_wheel<|MERGE_RESOLUTION|>--- conflicted
+++ resolved
@@ -15,15 +15,8 @@
   - cmd: conda install --yes --file=requirements\conda-minimal.txt
   - cmd: conda info -a
   - cmd: python --version
-<<<<<<< HEAD
-  # daiquiri isn't available on conda-forge. This will be a problem when 
-  # building our own packages, so we either need to package daiquiri or 
-  # remove the dependency.
-  - cmd: python -m pip install daiquiri
-  # Likewise, pyslim is not on conda-forge.
+  # pyslim is not yet on conda-forge.
   - cmd: python -m pip install pyslim
-=======
->>>>>>> e2e76fb1
 
 build_script:
   - cmd: python -m nose -vs
